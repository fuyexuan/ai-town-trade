// That's right! No imports and no dependencies 🤯

// FYX 增加对azure openai 的支持
// azure暂时坏了，改回openai

export async function chatCompletion(
  body: Omit<CreateChatCompletionRequest, 'model'> & {
    model?: CreateChatCompletionRequest['model'];
  },
) {
  if (!process.env.OPENAI_API_KEY) {
    throw new Error(
      'Missing OPENAI_API_KEY in environment variables.\n' +
        'Set it in the project settings in the Convex dashboard:\n' +
        '    npx convex dashboard\n or https://dashboard.convex.dev',
    );
  }
  
  // console.debug('chatCompletion body:',body);

<<<<<<< HEAD
  // body.model = body.model ?? 'gpt-3.5-turbo-16k'; // openai 模型名
  body.model = body.model ?? 'gpt-35-turbo'; // azure-openai 模型名
=======
  body.model = body.model ?? 'gpt-3.5-turbo-16k';
  const openaiApiBase = process.env.OPENAI_API_BASE || 'https://api.openai.com';
>>>>>>> 6a94efbd
  const {
    result: json,
    retries,
    ms,
  } = await retryWithBackoff(async () => {
<<<<<<< HEAD
    // const result = await fetch('https://api.openai.com/v1/chat/completions', {
    const result = await fetch('https://wxh.openai.azure.com/openai/deployments/GPT35/chat/completions?api-version=2023-05-15', {
=======
    const apiUrl = openaiApiBase + '/v1/chat/completions';
    const result = await fetch(apiUrl, {
>>>>>>> 6a94efbd
      method: 'POST',
      headers: {
        'Content-Type': 'application/json',
        // Authorization: 'Bearer ' + process.env.OPENAI_API_KEY_original,
        'api-key': process.env.OPENAI_API_KEY ?? "", 
      },

      body: JSON.stringify(body),
    });
    if (!result.ok) {
      throw {
        retry: result.status === 429 || result.status >= 500,
        error: new Error(`Embedding failed with code ${result.status}: ${await result.text()}`),
      };
    }
    return (await result!.json()) as CreateChatCompletionResponse;
  });
  const content = json.choices[0].message?.content;
  if (content === undefined) {
    throw new Error('Unexpected result from OpenAI: ' + JSON.stringify(json));
  }
  return {
    content,
    usage: json.usage,
    retries,
    ms,
  };
}

export async function fetchEmbeddingBatch(texts: string[]) {
  if (!process.env.OPENAI_API_KEY) {
    throw new Error(
      'Missing OPENAI_API_KEY in environment variables.\n' +
        'Set it in the project settings in the Convex dashboard:\n' +
        '    npx convex dashboard\n or https://dashboard.convex.dev',
    );
  }
<<<<<<< HEAD
  // console.debug('Embedding text:',texts);

  const headers = {
    'Content-Type': 'application/json',
    // Authorization: 'Bearer ' + process.env.OPENAI_API_KEY_original,
    'api-key': process.env.OPENAI_API_KEY ?? "",
  };

  // console.log(`Embedding headers:`, headers);
=======
  const openaiApiBase = process.env.OPENAI_API_BASE || 'https://api.openai.com';
>>>>>>> 6a94efbd
  const {
    result: json,
    retries,
    ms,
  } = await retryWithBackoff(async () => {
<<<<<<< HEAD
    // 由于azure的openai接口限制16维数据，一开始初始化人物信息时需要先用openai的接口，初始化完成后改为azure运行
    // const result = await fetch('https://api.openai.com/v1/embeddings', {
    const result = await fetch('https://wxh.openai.azure.com/openai/deployments/emb/embeddings?api-version=2023-05-15', {
=======
    const apiUrl = openaiApiBase + '/v1/embeddings';
    const result = await fetch(apiUrl, {
>>>>>>> 6a94efbd
      method: 'POST',
      // headers: {
      //   'Content-Type': 'application/json',
        // Authorization: 'Bearer ' + process.env.OPENAI_API_KEY_original,
        // 'api-key': process.env.OPENAI_API_KEY ?? "",
      // },
      headers: headers,


      body: JSON.stringify({
        model: 'text-embedding-ada-002',
        input: texts.map((text) => text.replace(/\n/g, ' ')),
      }),
    });
    
  // console.debug('Embedding headers:',headers);
    if (!result.ok) {
      throw {
        retry: result.status === 429 || result.status >= 500,
        error: new Error(`Embedding failed with code ${result.status}: ${await result.text()}`),
      };
    }
    return (await result!.json()) as CreateEmbeddingResponse;
  });
  if (json.data.length !== texts.length) {
    console.error(json);
    throw new Error('Unexpected number of embeddings');
  }
  const allembeddings = json.data;
  allembeddings.sort((a, b) => a.index - b.index);
  return {
    embeddings: allembeddings.map(({ embedding }) => embedding),
    usage: json.usage.total_tokens,
    retries,
    ms,
  };
}

export async function fetchEmbedding(text: string) {
  const { embeddings, ...stats } = await fetchEmbeddingBatch([text]);
  return { embedding: embeddings[0], ...stats };
}

// Retry after this much time, based on the retry number.
const RETRY_BACKOFF = [1000, 10_000, 20_000]; // In ms
const RETRY_JITTER = 100; // In ms
type RetryError = { retry: boolean; error: any };

export async function retryWithBackoff<T>(
  fn: () => Promise<T>,
): Promise<{ retries: number; result: T; ms: number }> {
  let i = 0;
  for (; i <= RETRY_BACKOFF.length; i++) {
    try {
      const start = Date.now();
      const result = await fn();
      const ms = Date.now() - start;
      return { result, retries: i, ms };
    } catch (e) {
      const retryError = e as RetryError;
      if (i < RETRY_BACKOFF.length) {
        if (retryError.retry) {
          console.log(
            `Attempt ${i + 1} failed, waiting ${RETRY_BACKOFF[i]}ms to retry...`,
            Date.now(),
          );
          await new Promise((resolve) =>
            setTimeout(resolve, RETRY_BACKOFF[i] + RETRY_JITTER * Math.random()),
          );
          continue;
        }
      }
      if (retryError.error) throw retryError.error;
      else throw e;
    }
  }
  throw new Error('Unreachable');
}

// Lifted from openai's package
export interface LLMMessage {
  /**
   * The contents of the message. `content` is required for all messages, and may be
   * null for assistant messages with function calls.
   */
  content: string | null;

  /**
   * The role of the messages author. One of `system`, `user`, `assistant`, or
   * `function`.
   */
  role: 'system' | 'user' | 'assistant' | 'function';

  /**
   * The name of the author of this message. `name` is required if role is
   * `function`, and it should be the name of the function whose response is in the
   * `content`. May contain a-z, A-Z, 0-9, and underscores, with a maximum length of
   * 64 characters.
   */
  name?: string;

  /**
   * The name and arguments of a function that should be called, as generated by the model.
   */
  function_call?: {
    // The name of the function to call.
    name: string;
    /**
     * The arguments to call the function with, as generated by the model in
     * JSON format. Note that the model does not always generate valid JSON,
     * and may hallucinate parameters not defined by your function schema.
     * Validate the arguments in your code before calling your function.
     */
    arguments: string;
  };
}

interface CreateChatCompletionResponse {
  id: string;
  object: string;
  created: number;
  model: string;
  choices: {
    index?: number;
    message?: {
      role: 'system' | 'user' | 'assistant';
      content: string;
    };
    finish_reason?: string;
  }[];
  usage?: {
    completion_tokens: number;

    prompt_tokens: number;

    total_tokens: number;
  };
}

interface CreateEmbeddingResponse {
  data: {
    index: number;
    object: string;
    embedding: number[];
  }[];
  model: string;
  object: string;
  usage: {
    prompt_tokens: number;
    total_tokens: number;
  };
}

export interface CreateChatCompletionRequest {
  /**
   * ID of the model to use.
   * @type {string}
   * @memberof CreateChatCompletionRequest
   */
  model:
    | 'gpt-4'
    | 'gpt-4-0613'
    | 'gpt-4-32k'
    | 'gpt-4-32k-0613'
    | 'gpt-3.5-turbo'
    | 'gpt-35-turbo'
    | 'gpt-3.5-turbo-0613'
    | 'gpt-3.5-turbo-16k' // <- our default
    | 'gpt-3.5-turbo-16k-0613';
  /**
   * The messages to generate chat completions for, in the chat format:
   * https://platform.openai.com/docs/guides/chat/introduction
   * @type {Array<ChatCompletionRequestMessage>}
   * @memberof CreateChatCompletionRequest
   */
  messages: LLMMessage[];
  /**
   * What sampling temperature to use, between 0 and 2. Higher values like 0.8 will make the output more random, while lower values like 0.2 will make it more focused and deterministic.  We generally recommend altering this or `top_p` but not both.
   * @type {number}
   * @memberof CreateChatCompletionRequest
   */
  temperature?: number | null;
  /**
   * An alternative to sampling with temperature, called nucleus sampling, where the model considers the results of the tokens with top_p probability mass. So 0.1 means only the tokens comprising the top 10% probability mass are considered.  We generally recommend altering this or `temperature` but not both.
   * @type {number}
   * @memberof CreateChatCompletionRequest
   */
  top_p?: number | null;
  /**
   * How many chat completion choices to generate for each input message.
   * @type {number}
   * @memberof CreateChatCompletionRequest
   */
  n?: number | null;
  /**
   * If set, partial message deltas will be sent, like in ChatGPT. Tokens will be sent as data-only [server-sent events](https://developer.mozilla.org/en-US/docs/Web/API/Server-sent_events/Using_server-sent_events#Event_stream_format) as they become available, with the stream terminated by a `data: [DONE]` message.
   * @type {boolean}
   * @memberof CreateChatCompletionRequest
   */
  stream?: false | null; // TODO: switch false to boolean when we support it
  /**
   *
   * @type {CreateChatCompletionRequestStop}
   * @memberof CreateChatCompletionRequest
   */
  stop?: Array<string> | string;
  /**
   * The maximum number of tokens allowed for the generated answer. By default,
   * the number of tokens the model can return will be (4096 - prompt tokens).
   * @type {number}
   * @memberof CreateChatCompletionRequest
   */
  max_tokens?: number;
  /**
   * Number between -2.0 and 2.0. Positive values penalize new tokens based on
   * whether they appear in the text so far, increasing the model\'s likelihood
   * to talk about new topics. See more information about frequency and
   * presence penalties:
   * https://platform.openai.com/docs/api-reference/parameter-details
   * @type {number}
   * @memberof CreateChatCompletionRequest
   */
  presence_penalty?: number | null;
  /**
   * Number between -2.0 and 2.0. Positive values penalize new tokens based on
   * their existing frequency in the text so far, decreasing the model\'s
   * likelihood to repeat the same line verbatim. See more information about
   * presence penalties:
   * https://platform.openai.com/docs/api-reference/parameter-details
   * @type {number}
   * @memberof CreateChatCompletionRequest
   */
  frequency_penalty?: number | null;
  /**
   * Modify the likelihood of specified tokens appearing in the completion.
   * Accepts a json object that maps tokens (specified by their token ID in the
   * tokenizer) to an associated bias value from -100 to 100. Mathematically,
   * the bias is added to the logits generated by the model prior to sampling.
   * The exact effect will vary per model, but values between -1 and 1 should
   * decrease or increase likelihood of selection; values like -100 or 100
   * should result in a ban or exclusive selection of the relevant token.
   * @type {object}
   * @memberof CreateChatCompletionRequest
   */
  logit_bias?: object | null;
  /**
   * A unique identifier representing your end-user, which can help OpenAI to
   * monitor and detect abuse. Learn more:
   * https://platform.openai.com/docs/guides/safety-best-practices/end-user-ids
   * @type {string}
   * @memberof CreateChatCompletionRequest
   */
  user?: string;
  functions?: {
    /**
     * The name of the function to be called. Must be a-z, A-Z, 0-9, or
     * contain underscores and dashes, with a maximum length of 64.
     */
    name: string;
    /**
     * A description of what the function does, used by the model to choose
     * when and how to call the function.
     */
    description?: string;
    /**
     * The parameters the functions accepts, described as a JSON Schema
     * object. See the guide[1] for examples, and the JSON Schema reference[2]
     * for documentation about the format.
     * [1]: https://platform.openai.com/docs/guides/gpt/function-calling
     * [2]: https://json-schema.org/understanding-json-schema/
     * To describe a function that accepts no parameters, provide the value
     * {"type": "object", "properties": {}}.
     */
    parameters: object;
  }[];
  /**
   * Controls how the model responds to function calls. "none" means the model
   * does not call a function, and responds to the end-user. "auto" means the
   * model can pick between an end-user or calling a function. Specifying a
   * particular function via {"name":\ "my_function"} forces the model to call
   *  that function.
   * - "none" is the default when no functions are present.
   * - "auto" is the default if functions are present.
   */
  function_call?: 'none' | 'auto' | { name: string };
}<|MERGE_RESOLUTION|>--- conflicted
+++ resolved
@@ -1,7 +1,6 @@
 // That's right! No imports and no dependencies 🤯
 
 // FYX 增加对azure openai 的支持
-// azure暂时坏了，改回openai
 
 export async function chatCompletion(
   body: Omit<CreateChatCompletionRequest, 'model'> & {
@@ -18,29 +17,35 @@
   
   // console.debug('chatCompletion body:',body);
 
-<<<<<<< HEAD
   // body.model = body.model ?? 'gpt-3.5-turbo-16k'; // openai 模型名
   body.model = body.model ?? 'gpt-35-turbo'; // azure-openai 模型名
-=======
-  body.model = body.model ?? 'gpt-3.5-turbo-16k';
-  const openaiApiBase = process.env.OPENAI_API_BASE || 'https://api.openai.com';
->>>>>>> 6a94efbd
+  //openai
+  // const openaiApiBase = process.env.OPENAI_API_BASE || 'https://api.openai.com';
+
+  //azure
+  const openaiApiBase = process.env.ENDPOINT || 'https://api.openai.com';
+  const azureApideployment = '/openai/deployments/' + (process.env.DEPLOYMENT_NAME || 'v1');
+  const azureApiversion = '?' + (process.env.API_VERSION || 'api-version=2023-05-15');
+
   const {
     result: json,
     retries,
     ms,
   } = await retryWithBackoff(async () => {
-<<<<<<< HEAD
-    // const result = await fetch('https://api.openai.com/v1/chat/completions', {
-    const result = await fetch('https://wxh.openai.azure.com/openai/deployments/GPT35/chat/completions?api-version=2023-05-15', {
-=======
-    const apiUrl = openaiApiBase + '/v1/chat/completions';
+    //openai
+    // const apiUrl = openaiApiBase + '/v1/chat/completions';
+
+    //azure
+    const apiUrl = openaiApiBase + azureApideployment + '/completions' + azureApiversion;
+
     const result = await fetch(apiUrl, {
->>>>>>> 6a94efbd
       method: 'POST',
       headers: {
         'Content-Type': 'application/json',
-        // Authorization: 'Bearer ' + process.env.OPENAI_API_KEY_original,
+        //openai
+        Authorization: 'Bearer ' + process.env.OPENAI_API_KEY_original,
+        
+        //azure
         'api-key': process.env.OPENAI_API_KEY ?? "", 
       },
 
@@ -74,39 +79,40 @@
         '    npx convex dashboard\n or https://dashboard.convex.dev',
     );
   }
-<<<<<<< HEAD
   // console.debug('Embedding text:',texts);
 
-  const headers = {
-    'Content-Type': 'application/json',
-    // Authorization: 'Bearer ' + process.env.OPENAI_API_KEY_original,
-    'api-key': process.env.OPENAI_API_KEY ?? "",
-  };
-
-  // console.log(`Embedding headers:`, headers);
-=======
-  const openaiApiBase = process.env.OPENAI_API_BASE || 'https://api.openai.com';
->>>>>>> 6a94efbd
+  //openai
+  // const openaiApiBase = process.env.OPENAI_API_BASE || 'https://api.openai.com';
+
+  //azure
+  const openaiApiBase = process.env.ENDPOINT || 'https://api.openai.com';
+  const azureApideployment = '/openai/deployments/' + (process.env.DEPLOYMENT_NAME || 'v1');
+  const azureApiversion = '?' + (process.env.API_VERSION || 'api-version=2023-05-15');
+
   const {
     result: json,
     retries,
     ms,
   } = await retryWithBackoff(async () => {
-<<<<<<< HEAD
     // 由于azure的openai接口限制16维数据，一开始初始化人物信息时需要先用openai的接口，初始化完成后改为azure运行
-    // const result = await fetch('https://api.openai.com/v1/embeddings', {
-    const result = await fetch('https://wxh.openai.azure.com/openai/deployments/emb/embeddings?api-version=2023-05-15', {
-=======
-    const apiUrl = openaiApiBase + '/v1/embeddings';
+
+    //openai
+    // const apiUrl = openaiApiBase + '/v1/embeddings';
+
+    //azure
+    const apiUrl = openaiApiBase + azureApideployment + '/embeddings' + azureApiversion;
+
     const result = await fetch(apiUrl, {
->>>>>>> 6a94efbd
       method: 'POST',
-      // headers: {
-      //   'Content-Type': 'application/json',
-        // Authorization: 'Bearer ' + process.env.OPENAI_API_KEY_original,
-        // 'api-key': process.env.OPENAI_API_KEY ?? "",
-      // },
-      headers: headers,
+      headers: {
+        'Content-Type': 'application/json',
+
+        //openai
+        Authorization: 'Bearer ' + process.env.OPENAI_API_KEY_original,
+        
+        //azure
+        'api-key': process.env.OPENAI_API_KEY ?? "",
+      },
 
 
       body: JSON.stringify({
